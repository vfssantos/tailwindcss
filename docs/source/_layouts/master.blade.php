--- conflicted
+++ resolved
@@ -87,10 +87,6 @@
                         <div class="mt-8">
                             <p class="mb-4 text-slate-light uppercase tracking-wide font-bold text-xs">Styles</p>
                             <ul class="mb-8">
-<<<<<<< HEAD
-                                <li class="mb-3"><a href="{{ $page->baseUrl }}/docs/base" class="{{ $page->active('/docs/base') ? 'text-slate-darker font-bold' : 'text-slate-dark' }}">Base</a></li>
-=======
->>>>>>> 991c4d66
                                 <li class="mb-3">
                                     <a href="{{ $page->baseUrl }}/docs/background-color" class="block mb-2 {{ $page->active('/docs/background-') ? 'text-slate-darker font-bold' : 'text-slate-dark' }}">Backgrounds</a>
                                     <ul class="pl-4 {{ $page->active('/docs/background-') ? 'block' : 'hidden' }}">
